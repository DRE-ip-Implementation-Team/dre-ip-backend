use std::collections::HashMap;
use std::fmt::Debug;

use dre_ip::{Ballot as DreipBallot, CandidateTotals, Vote as DreipVote};
use serde::de::DeserializeOwned;
use serde::{Deserialize, Serialize};
use serde_unit_struct::{Deserialize_unit_struct, Serialize_unit_struct};

use crate::model::election::{CandidateID, DreipGroup};

pub type BallotCrypto<V> = DreipBallot<CandidateID, DreipGroup, V>;

/// Core ballot data, as stored in the database.
#[derive(Debug, Clone, Deserialize, Serialize)]
#[serde(rename = "camelCase")]
pub struct BallotCore<S: BallotState> {
    /// The cryptographic data.
    #[serde(flatten)]
    pub crypto: BallotCrypto<S::InternalVote>,
    /// The current state of the ballot.
    pub state: S,
}

impl BallotCore<Unconfirmed> {
    /// Audit this ballot.
    pub fn audit(self) -> BallotCore<Audited> {
        BallotCore {
            crypto: self.crypto,
            state: Audited,
        }
    }

    /// Confirm this ballot, incrementing the `CandidateTotals` if given.
    pub fn confirm<'a>(
        self,
        totals: impl Into<Option<&'a mut HashMap<CandidateID, &'a mut CandidateTotals<DreipGroup>>>>,
    ) -> BallotCore<Confirmed> {
        BallotCore {
            crypto: self.crypto.confirm(totals.into()),
            state: Confirmed,
        }
    }
}

/// Trait for the ballot state, enforcing on the type level that secrets are present
/// if and only if the ballot is unconfirmed or audited.
pub trait BallotState: Copy + AsRef<[u8]> {
    /// Is this state represented internally by a `ConfirmedVote` or an `UnconfirmedVote`?
<<<<<<< HEAD
    type InternalVote: DreipVote<DreipGroup> + Serialize + DeserializeOwned + Clone;
    /// Do we show the voter a `ConfirmedVote` or an `UnconfirmedVote` (do we reveal the
=======
    type InternalVote: DreipVote<DreipGroup> + Serialize + DeserializeOwned + Clone + Debug;
    /// Do we show the user a `ConfirmedVote` or an `UnconfirmedVote` (do we reveal the
>>>>>>> a15ff033
    /// secrets in the receipt)?
    type ReceiptVote: DreipVote<DreipGroup> + Serialize + DeserializeOwned + Clone + Debug;
    /// Convert internal representation into receipt representation.
    fn internal_to_receipt(
        internal: BallotCrypto<Self::InternalVote>,
    ) -> BallotCrypto<Self::ReceiptVote>;
}

/// Marker type for unconfirmed ballots.
#[derive(Debug, Eq, PartialEq, Copy, Clone, Deserialize_unit_struct, Serialize_unit_struct)]
pub struct Unconfirmed;

pub const UNCONFIRMED: &str = "Unconfirmed";

impl AsRef<[u8]> for Unconfirmed {
    fn as_ref(&self) -> &[u8] {
        UNCONFIRMED.as_bytes()
    }
}

/// Unconfirmed ballots have secrets internally but do not reveal them in receipts.
impl BallotState for Unconfirmed {
    type InternalVote = dre_ip::election::UnconfirmedVote<DreipGroup>;
    type ReceiptVote = dre_ip::election::ConfirmedVote<DreipGroup>;

    fn internal_to_receipt(
        internal: BallotCrypto<Self::InternalVote>,
    ) -> BallotCrypto<Self::ReceiptVote> {
        internal.confirm(None)
    }
}

/// Marker type for audited ballots.
#[derive(Debug, Eq, PartialEq, Copy, Clone, Deserialize_unit_struct, Serialize_unit_struct)]
pub struct Audited;

pub const AUDITED: &str = "Audited";

impl AsRef<[u8]> for Audited {
    fn as_ref(&self) -> &[u8] {
        AUDITED.as_bytes()
    }
}

/// Audited ballots have secrets internally and also make them public in receipts.
impl BallotState for Audited {
    type InternalVote = dre_ip::election::UnconfirmedVote<DreipGroup>;
    type ReceiptVote = dre_ip::election::UnconfirmedVote<DreipGroup>;

    fn internal_to_receipt(
        internal: BallotCrypto<Self::InternalVote>,
    ) -> BallotCrypto<Self::ReceiptVote> {
        internal
    }
}

/// Marker type for confirmed ballots.
#[derive(Debug, Eq, PartialEq, Copy, Clone, Deserialize_unit_struct, Serialize_unit_struct)]
pub struct Confirmed;

pub const CONFIRMED: &str = "Confirmed";

impl AsRef<[u8]> for Confirmed {
    fn as_ref(&self) -> &[u8] {
        CONFIRMED.as_bytes()
    }
}

/// Confirmed ballots have secrets erased; they are not present internally or in receipts.
impl BallotState for Confirmed {
    type InternalVote = dre_ip::election::ConfirmedVote<DreipGroup>;
    type ReceiptVote = dre_ip::election::ConfirmedVote<DreipGroup>;

    fn internal_to_receipt(
        internal: BallotCrypto<Self::InternalVote>,
    ) -> BallotCrypto<Self::ReceiptVote> {
        internal
    }
}<|MERGE_RESOLUTION|>--- conflicted
+++ resolved
@@ -46,13 +46,8 @@
 /// if and only if the ballot is unconfirmed or audited.
 pub trait BallotState: Copy + AsRef<[u8]> {
     /// Is this state represented internally by a `ConfirmedVote` or an `UnconfirmedVote`?
-<<<<<<< HEAD
-    type InternalVote: DreipVote<DreipGroup> + Serialize + DeserializeOwned + Clone;
-    /// Do we show the voter a `ConfirmedVote` or an `UnconfirmedVote` (do we reveal the
-=======
     type InternalVote: DreipVote<DreipGroup> + Serialize + DeserializeOwned + Clone + Debug;
     /// Do we show the user a `ConfirmedVote` or an `UnconfirmedVote` (do we reveal the
->>>>>>> a15ff033
     /// secrets in the receipt)?
     type ReceiptVote: DreipVote<DreipGroup> + Serialize + DeserializeOwned + Clone + Debug;
     /// Convert internal representation into receipt representation.
