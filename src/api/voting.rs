use std::collections::{HashMap, HashSet};

use mongodb::bson::oid::ObjectId;
use mongodb::{bson::doc, Client};

use rocket::{futures::TryStreamExt, http::Status, serde::json::Json, Route, State};
use serde::{Deserialize, Serialize};

use crate::error::{Error, Result};
use crate::model::{
    auth::AuthToken,
    ballot::{Audited, Ballot, Confirmed, Receipt, Signature, Unconfirmed, UNCONFIRMED},
    candidate_totals::CandidateTotals,
    election::Election,
    mongodb::{Coll, Id},
    voter::Voter,
};

use super::common::active_election_by_id;

pub fn routes() -> Vec<Route> {
    routes![
        join_election,
        get_allowed,
        cast_ballots,
        audit_ballots,
        confirm_ballots
    ]
}

#[post(
    "/voter/elections/<election_id>/join",
    data = "<joins>",
    format = "json"
)]
async fn join_election(
    voter: Voter,
    election_id: Id,
    election: Election,
    joins: Json<HashMap<String, HashSet<String>>>,
    voters: Coll<Voter>,
) -> Result<()> {
    // Reject if voter has already joined the election
    if voter.allowed_questions.contains_key(&election_id) {
        return Err(Error::Status(
            Status::Forbidden,
            format!(
                "Voter has already joined election with ID '{}'",
                election_id
            ),
        ));
    }

    // Check that electorates and groups exist and meet mutex requirements
    for (electorate_name, groups) in &joins.0 {
        let electorate = election
            .election
            .electorates
            .get(electorate_name)
            .ok_or_else(|| {
                Error::not_found(format!("Electorate with name '{}'", electorate_name))
            })?;

        if electorate.is_mutex && groups.len() > 1 {
            return Err(Error::Status(
                Status::UnprocessableEntity,
                format!(
                    "Cannot join mutex electorate {} with more than one group",
                    electorate_name
                ),
            ));
        }

        let invalid_groups: Vec<_> = groups.difference(&electorate.groups).collect();
        if invalid_groups.is_empty() {
            return Err(Error::not_found(format!(
                "Groups for electorate '{}' with the following names '{:?}'",
                electorate_name, invalid_groups
            )));
        }
    }

    // Find questions restricted to those groups
    let allowed_questions = election
        .election
        .questions
        .iter()
        .filter_map(|(question_id, question)| {
            // Index into join object is valid since electorates and groups in it and the question
            // constraints are existence-checked
            question
                .constraints
                .iter()
                .any(|(electorate_name, groups)| !groups.is_disjoint(&joins[electorate_name]))
                .then(|| -> ObjectId { (*question_id).into() })
        })
        .collect::<Vec<_>>();

    // Join the election by adding the voter's unanswered questions
    let path = format!("allowed_questions.{}", election.id);
    voters
        .update_one(
            voter.id.as_doc(),
            doc! {
                "$set": {
                    path: allowed_questions
                }
            },
            None,
        )
        .await?;

    Ok(())
}

#[get("/voter/elections/<election_id>/questions/allowed")]
fn get_allowed(voter: Voter, election_id: Id) -> Result<Json<Vec<Id>>> {
    // Find what questions they can still vote for.
    let allowed = voter
        .allowed_questions
        .get(&election_id)
        .cloned()
        .unwrap_or_default();

    Ok(Json(allowed))
}

#[post(
    "/voter/elections/<election_id>/votes/cast",
    data = "<ballot_specs>",
    format = "json"
)]
async fn cast_ballots(
    _token: AuthToken<Voter>,
    election_id: Id,
    ballot_specs: Json<Vec<BallotSpec>>,
    elections: Coll<Election>,
    ballots: Coll<Ballot<Unconfirmed>>,
    db_client: &State<Client>,
) -> Result<Json<Vec<Receipt<Unconfirmed>>>> {
    // Get the election.
    let election = active_election_by_id(election_id, &elections).await?;

    // Ensure that the questions and candidates exist.
    for ballot_spec in &*ballot_specs {
        if let Some(question) = election.questions.get(&ballot_spec.question) {
            if !question.candidates.contains(&ballot_spec.candidate) {
                return Err(Error::not_found(format!(
                    "Candidate '{}' for question '{}'",
                    ballot_spec.candidate, ballot_spec.question
                )));
            }
        } else {
            return Err(Error::not_found(format!(
                "Question '{}'",
                ballot_spec.question
            )));
        }
    }

    // Generate cryptographic ballots.
    // The scoped block is needed to force `rng` to be dropped before the next `await`.
    let mut new_ballots = Vec::new();
    {
        let mut rng = rand::thread_rng();
        for ballot_spec in ballot_specs.0 {
            // Get the yes and no candidates for this ballot.
            let question = election.questions.get(&ballot_spec.question).unwrap(); // Already checked.
            let yes_candidate = ballot_spec.candidate; // Already checked that it exists.
            let no_candidates = question
                .candidates
                .iter()
                .filter(|name| name != &&yes_candidate)
                .cloned()
                .collect::<Vec<_>>();
            // Sanity check.
            assert_eq!(question.candidates.len() - 1, no_candidates.len());

            // Create the ballot.
            let ballot = Ballot::new(
                election_id,
                question.id,
                yes_candidate,
                no_candidates,
                &election,
                &mut rng,
            )
            .ok_or_else(|| {
                Error::Status(
                    Status::InternalServerError,
                    format!("Duplicate candidates for question {:?}", question.id),
                )
            })?;
            new_ballots.push(ballot);
        }
    }

    // Insert ballots into DB within a transaction, so this entire endpoint is atomic.
    {
        let mut session = db_client.start_session(None).await?;
        session.start_transaction(None).await?;
        ballots
            .insert_many_with_session(new_ballots.iter(), None, &mut session)
            .await?;
        session.commit_transaction().await?;
    }

    // Return receipts.
    let receipts = new_ballots
        .into_iter()
        .map(|ballot| Receipt::from_ballot(ballot, &election))
        .collect();

    Ok(Json(receipts))
}

#[post(
    "/voter/elections/<election_id>/votes/audit",
    data = "<ballot_recalls>",
    format = "json"
)]
async fn audit_ballots(
    _token: AuthToken<Voter>,
    election_id: Id,
    ballot_recalls: Json<Vec<BallotRecall>>,
    elections: Coll<Election>,
    unconfirmed_ballots: Coll<Ballot<Unconfirmed>>,
    audited_ballots: Coll<Ballot<Audited>>,
    db_client: &State<Client>,
) -> Result<Json<Vec<Receipt<Audited>>>> {
    // Get the election and ballots.
    let election = active_election_by_id(election_id, &elections).await?;
    let recalled_ballots =
        recall_ballots(ballot_recalls.0, &unconfirmed_ballots, &election).await?;

    // Update ballots in DB using a transaction so the whole endpoint is atomic.
    let mut new_ballots = Vec::with_capacity(recalled_ballots.len());
    {
        let mut session = db_client.start_session(None).await?;
        session.start_transaction(None).await?;

        for ballot in recalled_ballots {
            let audited = ballot.audit();
            let filter = doc! {
                "_id": *audited.id,
                "election_id": *election_id,
                "question_id": *audited.question_id,
                "state": UNCONFIRMED,
            };
            let result = audited_ballots
                .replace_one_with_session(filter, &audited, None, &mut session)
                .await?;
            assert_eq!(result.modified_count, 1);
            new_ballots.push(audited);
        }

        session.commit_transaction().await?;
    }

    // Return receipts.
    let receipts = new_ballots
        .into_iter()
        .map(|ballot| Receipt::from_ballot(ballot, &election))
        .collect();

    Ok(Json(receipts))
}

#[post(
    "/voter/elections/<election_id>/votes/confirm",
    data = "<ballot_recalls>",
    format = "json"
)]
#[allow(clippy::too_many_arguments)]
async fn confirm_ballots(
    token: AuthToken<Voter>,
    election_id: Id,
    ballot_recalls: Json<Vec<BallotRecall>>,
    voters: Coll<Voter>,
    elections: Coll<Election>,
    unconfirmed_ballots: Coll<Ballot<Unconfirmed>>,
    confirmed_ballots: Coll<Ballot<Confirmed>>,
    candidate_totals: Coll<CandidateTotals>,
    db_client: &State<Client>,
) -> Result<Json<Vec<Receipt<Confirmed>>>> {
    // Get the election and ballots.
    let election = active_election_by_id(election_id, &elections).await?;
    let recalled_ballots =
        recall_ballots(ballot_recalls.0, &unconfirmed_ballots, &election).await?;

    // Update DB in a transaction so the whole endpoint is atomic.
    let mut new_ballots = Vec::with_capacity(recalled_ballots.len());
    {
        let mut session = db_client.start_session(None).await?;
        session.start_transaction(None).await?;

        for ballot in recalled_ballots {
            // Check that the voter is eligible to vote on this question.
            let filter = doc! {
                "_id": *token.id,
                "allowed_questions": {
                    election_id: {
                        "$in": [*ballot.question_id],
                    },
                },
            };
            let update = doc! {
                "$pull": {
                    "election_voted": {
                        election_id: {
                            "$eq": *ballot.question_id,
                        },
                    },
                },
            };
            let result = voters
                .update_one_with_session(filter, update, None, &mut session)
                .await?;
            if result.modified_count != 1 {
                return Err(Error::Status(
                    Status::BadRequest,
                    format!(
                        "Voter {:?} does not exist or cannot vote on {:?}",
                        token.id, ballot.question_id
                    ),
                ));
            }

            // Get candidate totals.
            let filter = doc! {
                "election_id": *election_id,
                "question_id": *ballot.question_id,
            };
            let mut totals = candidate_totals
                .find(filter, None)
                .await?
                .try_collect::<Vec<_>>()
                .await?;
            assert_eq!(totals.len(), ballot.crypto.votes.len());
            // Convert to hashmap.
            let mut totals_map = totals
                .iter_mut()
                .map(|t| (t.candidate_name.clone(), &mut t.totals.totals))
                .collect::<HashMap<_, _>>();

            // Confirm ballot.
            let confirmed = ballot.confirm(&mut totals_map);
            let filter = doc! {
                "_id": *confirmed.id,
                "election_id": *election_id,
                "question_id": *confirmed.question_id,
                "state": UNCONFIRMED,
            };
            let result = confirmed_ballots
                .replace_one_with_session(filter, &confirmed, None, &mut session)
                .await?;
            assert_eq!(result.modified_count, 1);

            // Write updated candidate totals.
            for t in totals {
                let filter = doc! {
                    "election_id": *election_id,
                    "question_id": *confirmed.question_id,
                    "candidate_name": t.candidate_name.clone(),
                };
                let result = candidate_totals
                    .replace_one_with_session(filter, t, None, &mut session)
                    .await?;
                assert_eq!(result.modified_count, 1);
            }

            new_ballots.push(confirmed);
        }

        session.commit_transaction().await?;
    }

    // Return receipts.
    let receipts = new_ballots
        .into_iter()
        .map(|ballot| Receipt::from_ballot(ballot, &election))
        .collect();

    Ok(Json(receipts))
}

/// Get the given unconfirmed ballots, verifying their signatures.
async fn recall_ballots(
    ballot_recalls: Vec<BallotRecall>,
    unconfirmed_ballots: &Coll<Ballot<Unconfirmed>>,
    election: &Election,
) -> Result<Vec<Ballot<Unconfirmed>>> {
    let mut ballots = Vec::with_capacity(ballot_recalls.len());
    for recall in ballot_recalls {
        let filter = doc! {
            "_id": *recall.ballot_id,
            "election_id": *election.id,
            "question_id": *recall.question_id,
            "state": UNCONFIRMED,
        };
        let ballot = unconfirmed_ballots
            .find_one(filter, None)
            .await?
            .filter(|ballot| {
                // Verify ownership of the ballot. If this fails, we return
                // an error indistinguishable from the ballot ID not existing,
                // so an attacker cannot learn anything about valid ballot IDs.
                let true_signature = Receipt::from_ballot(ballot.clone(), election).signature;
                true_signature == recall.signature
            })
            .ok_or_else(|| Error::not_found(format!("Ballot with ID '{}'", recall.ballot_id)))?;
        ballots.push(ballot);
    }
    Ok(ballots)
}

// #[derive(Deserialize)]
// #[serde(transparent)]
// struct Joins(HashMap<String, Vec<String>>);

// impl Deref for Joins {
//     type Target = HashMap<String, Vec<String>>;

//     fn deref(&self) -> &Self::Target {
//         &self.0
//     }
// }

// #[rocket::async_trait]
// impl<'r> FromData<'r> for Joins {
//     type Error = JoinsError;

//     async fn from_data(req: &'r Request<'_>, data: Data<'r>) -> data::Outcome<'r, Self> {
//         if req.content_type() != Some(&ContentType::JSON) {
//             return data::Outcome::Forward(data);
//         }

//         let raw_data = try_outcome!(data
//             .open(512_i32.megabytes())
//             .into_string()
//             .await
//             .map_err(JoinsError::Io)
//             .into_outcome(Status::BadRequest));

//         let json = try_outcome!(json::from_str::<Value>(&raw_data)
//             .map_err(JoinsError::Json)
//             .into_outcome(Status::BadRequest));

//         let object = try_outcome!(json
//             .as_object()
//             .ok_or_else(|| JoinsError::NotObject)
//             .into_outcome(Status::UnprocessableEntity));

//         let electorate_groups = HashMap::with_capacity(80);

//         for (electorate, value) in object {
//             let array = try_outcome!(value
//                 .as_array()
//                 .ok_or_else(|| JoinsError::NotArray)
//                 .into_outcome(Status::UnprocessableEntity));

//             let groups = try_outcome!(array
//                 .iter()
//                 .map(|group| Ok(group
//                     .as_str()
//                     .ok_or_else(|| JoinsError::NotStr)?
//                     .to_string()))
//                 .collect::<std::result::Result<Vec<_>, _>>()
//                 .into_outcome(Status::UnprocessableEntity));

//             electorate_groups.insert(*electorate, groups);
//         }

//         data::Outcome::Success(Joins(electorate_groups))
//     }
// }

// #[derive(Debug)]
// enum JoinsError {
//     Io(std::io::Error),
//     Json(JsonError),
//     NotObject,
//     NotArray,
//     NotStr,
// }

/// A ballot that the voter wishes to cast, representing a specific candidate
/// for a specific question.
#[derive(Debug, Serialize, Deserialize)]
struct BallotSpec {
    pub question: Id,
    pub candidate: String,
}

/// A ballot that the voter wishes to recall in order to audit or confirm.
/// The ballot is identified by its ID and question ID, and ownership of this
/// ballot is verified by the signature, which only the owning voter will have.
#[derive(Debug, Serialize, Deserialize)]
struct BallotRecall {
    pub ballot_id: Id,
    pub question_id: Id,
    #[serde(with = "dre_ip::group::serde_bytestring")]
    pub signature: Signature,
}

#[cfg(test)]
mod tests {
    use backend_test::backend_test;
    use chrono::{Duration, Utc};
    use dre_ip::group::{DreipPublicKey, DreipScalar};
    use dre_ip::ElectionResults;
    use mongodb::Database;
<<<<<<< HEAD
    use rocket::{
        futures::TryStreamExt, http::ContentType, local::asynchronous::Client,
        serde::json::serde_json,
    };
=======
    use rocket::{futures::{StreamExt, TryStreamExt}, http::ContentType, local::asynchronous::Client, serde::json::serde_json};
>>>>>>> 8d444656

    use crate::model::{
        election::{Election, ElectionSpec, NewElection, QuestionSpec},
        sms::Sms,
    };

    use super::*;

    /// Insert test data, returning the election ID and the ID of the allowed question,
    /// which may differ between runs.
    async fn insert_test_data(db: &Database) -> (Id, Id) {
        // Create some elections, only one of which is active.
        let election: NewElection = ElectionSpec::finalised_example().into();
        let election1 = Election {
            id: Id::new(),
            election,
        };
        let election: NewElection = ElectionSpec::unfinalised_example().into();
        let election2 = Election {
            id: Id::new(),
            election,
        };
        let elections = Coll::<Election>::from_db(db);
        elections
            .insert_many(vec![&election1, &election2], None)
            .await
            .unwrap();

        // Allow the voter to vote on one of the two questions.
        let voters = Coll::<Voter>::from_db(db);
        let mut voter = voters
            .find_one(
                doc! {
                    "sms": Sms::example(),
                },
                None,
            )
            .await
            .unwrap()
            .unwrap();
        let allowed_question = *election1
            .questions
            .iter()
            .find_map(|(id, question)| {
                if question.description == QuestionSpec::example1().description {
                    Some(id)
                } else {
                    None
                }
            })
            .unwrap();
        voter
            .allowed_questions
            .insert(election1.id, vec![allowed_question]);
        voters
            .replace_one(
                doc! {
                    "_id": *voter.id,
                },
                &voter,
                None,
            )
            .await
            .unwrap();
        (election1.id, allowed_question)
    }

    /// Dump the current state of the database to stdout; useful for debugging.
    async fn dump_db_state(db: &Database) {
        println!("\nVoters:");
        let mut voters = Coll::<Voter>::from_db(db).find(None, None).await.unwrap();
        while let Some(Ok(voter)) = voters.next().await {
            println!("{:?}", voter);
        }

        println!("\nElections:");
        let mut elections = Coll::<Election>::from_db(db).find(None, None).await.unwrap();
        while let Some(Ok(election)) = elections.next().await {
            println!("{:?}", election);
        }

        println!("\nUnconfirmed Ballots:");
        let mut ballots = Coll::<Ballot<Unconfirmed>>::from_db(db).find(doc!{"state": "Unconfirmed"}, None).await.unwrap();
        while let Some(Ok(ballot)) = ballots.next().await {
            println!("{:?}", ballot);
        }
        println!("\nAudited Ballots:");
        let mut ballots = Coll::<Ballot<Audited>>::from_db(db).find(doc!{"state": "Audited"}, None).await.unwrap();
        while let Some(Ok(ballot)) = ballots.next().await {
            println!("{:?}", ballot);
        }
        println!("\nConfirmed Ballots:");
        let mut ballots = Coll::<Ballot<Confirmed>>::from_db(db).find(doc!{"state": "Confirmed"}, None).await.unwrap();
        while let Some(Ok(ballot)) = ballots.next().await {
            println!("{:?}", ballot);
        }

        println!("\nCandidate Totals:");
        let mut totals = Coll::<CandidateTotals>::from_db(db).find(None, None).await.unwrap();
        println!("yeet");
        while let Some(Ok(total)) = totals.next().await {
            println!("{:?}", total);
        }
    }

    #[backend_test(voter)]
    async fn get_allowed(client: Client, db: Database) {
        let (election_id, question_id) = insert_test_data(&db).await;

        // Get the allowed questions.
        let response = client.get(uri!(get_allowed(election_id))).dispatch().await;
        assert_eq!(response.status(), Status::Ok);
        assert!(response.body().is_some());

        // Ensure they are correct.
        let raw_response = response.into_string().await.unwrap();
        let allowed: Vec<Id> = serde_json::from_str(&raw_response).unwrap();
        let expected = vec![question_id];
        assert_eq!(allowed, expected);
    }

    #[backend_test(voter)]
    async fn cast_ballots(client: Client, db: Database) {
        let (election_id, question_id) = insert_test_data(&db).await;

        // Vote on the question we are allowed to.
        let candidate_id = "Chris Riches".to_string();
        let ballot_specs = vec![BallotSpec {
            question: question_id,
            candidate: candidate_id.clone(),
        }];

        let response = client
            .post(uri!(cast_ballots(election_id)))
            .header(ContentType::JSON)
            .body(serde_json::to_string(&ballot_specs).unwrap())
            .dispatch()
            .await;
        assert_eq!(response.status(), Status::Ok);
        assert!(response.body().is_some());

        // Ensure the response is a valid receipt.
        let raw_response = response.into_string().await.unwrap();
        let receipt: Receipt<Unconfirmed> = serde_json::from_str::<Vec<_>>(&raw_response)
            .unwrap()
            .into_iter()
            .next()
            .unwrap();

        // Ensure the receipt passes validation.
        let election = Coll::<Election>::from_db(&db)
            .find_one(doc! {"_id": *election_id}, None)
            .await
            .unwrap()
            .unwrap();
        // Validate PWFs.
        assert!(receipt
            .crypto
            .verify(&election.crypto, receipt.id.to_bytes())
            .is_ok());
        // Validate signature.
        let mut msg = receipt.crypto.to_bytes();
        msg.extend(receipt.id.to_bytes());
        msg.extend(receipt.state.as_ref());
        assert!(election.crypto.public_key.verify(&msg, &receipt.signature));

        // Ensure the ballot in the database is correct.
        let ballot = Coll::<Ballot<Unconfirmed>>::from_db(&db)
            .find_one(doc! {"_id": *receipt.id}, None)
            .await
            .unwrap()
            .unwrap();
        // Check metadata.
        assert_eq!(ballot.election_id, election_id);
        assert_eq!(ballot.question_id, question_id);
        assert!(
            ballot.creation_time < Utc::now()
                && ballot.creation_time + Duration::minutes(1) > Utc::now()
        );
        let mut yes_votes = 0;
        for (candidate, vote) in ballot.crypto.votes.iter() {
            // Check the vote value is correct.
            if candidate == &candidate_id {
                assert_eq!(vote.v, DreipScalar::one());
                yes_votes += 1;
            } else {
                assert_eq!(vote.v, DreipScalar::zero());
            }
            // Check the receipt matches the internal vote.
            let receipt_vote = receipt.crypto.votes.get(candidate).unwrap();
            assert_eq!(vote.R, receipt_vote.R);
            assert_eq!(vote.Z, receipt_vote.Z);
            assert_eq!(vote.pwf, receipt_vote.pwf);
            // Check the public values were correctly calculated from the secrets.
            assert_eq!(vote.R, election.crypto.g2 * vote.r);
            assert_eq!(vote.Z, election.crypto.g1 * (vote.r + vote.v));
        }
        // Check there was exactly one yes vote (already guaranteed by the PWF, but sanity checks are good).
        assert_eq!(yes_votes, 1);
    }

    #[backend_test(voter)]
    async fn audit(client: Client, db: Database) {
        let (election_id, question_id) = insert_test_data(&db).await;

        // Vote on the question we are allowed to.
        let candidate_id = "Chris Riches".to_string();
        let ballot_specs = vec![BallotSpec {
            question: question_id,
            candidate: candidate_id.clone(),
        }];

        let response = client
            .post(uri!(cast_ballots(election_id)))
            .header(ContentType::JSON)
            .body(serde_json::to_string(&ballot_specs).unwrap())
            .dispatch()
            .await;
        assert_eq!(response.status(), Status::Ok);
        assert!(response.body().is_some());
        let raw_response = response.into_string().await.unwrap();
        let first_receipt: Receipt<Unconfirmed> = serde_json::from_str::<Vec<_>>(&raw_response)
            .unwrap()
            .into_iter()
            .next()
            .unwrap();

        // Audit the ballot.
        let ballot_recalls = vec![BallotRecall {
            ballot_id: first_receipt.id,
            question_id,
            signature: first_receipt.signature,
        }];
        let response = client
            .post(uri!(audit_ballots(election_id)))
            .header(ContentType::JSON)
            .body(serde_json::to_string(&ballot_recalls).unwrap())
            .dispatch()
            .await;
        assert_eq!(response.status(), Status::Ok);
        assert!(response.body().is_some());

        // Ensure the response is a valid receipt.
        let raw_response = response.into_string().await.unwrap();
        let second_receipt: Receipt<Audited> = serde_json::from_str::<Vec<_>>(&raw_response)
            .unwrap()
            .into_iter()
            .next()
            .unwrap();

        // Ensure the receipts match.
        let election = Coll::<Election>::from_db(&db)
            .find_one(doc! {"_id": *election_id}, None)
            .await
            .unwrap()
            .unwrap();
        assert_eq!(first_receipt.id, second_receipt.id);
        assert_eq!(first_receipt.crypto.pwf, second_receipt.crypto.pwf);
        for (candidate, vote1) in first_receipt.crypto.votes.iter() {
            let vote2 = second_receipt.crypto.votes.get(candidate).unwrap();
            assert_eq!(vote1.pwf, vote2.pwf);
            assert_eq!(vote1.R, vote2.R);
            assert_eq!(vote1.Z, vote2.Z);
            assert_eq!(vote1.R, election.crypto.g2 * vote2.r);
            assert_eq!(vote1.Z, election.crypto.g1 * (vote2.r + vote2.v));
        }

        // Validate PWFs.
        assert!(second_receipt
            .crypto
            .verify(&election.crypto, second_receipt.id.to_bytes())
            .is_ok());
        // Validate signature.
        let mut msg = second_receipt.crypto.to_bytes();
        msg.extend(second_receipt.id.to_bytes());
        msg.extend(second_receipt.state.as_ref());
        assert!(election
            .crypto
            .public_key
            .verify(&msg, &second_receipt.signature));

        // Check the candidate totals weren't affected.
        let totals: Vec<CandidateTotals> = Coll::<CandidateTotals>::from_db(&db)
            .find(None, None)
            .await
            .unwrap()
            .try_collect()
            .await
            .unwrap();
        for total in totals.iter() {
            assert_eq!(total.totals.totals.r_sum, DreipScalar::zero());
            assert_eq!(total.totals.totals.tally, DreipScalar::zero());
        }
    }

    #[backend_test(voter)]
    async fn confirm(client: Client, db: Database) {
        let (election_id, question_id) = insert_test_data(&db).await;

        // Vote on the question we are allowed to.
        let candidate_id = "Chris Riches".to_string();
        let ballot_specs = vec![BallotSpec {
            question: question_id,
            candidate: candidate_id.clone(),
        }];

        let response = client
            .post(uri!(cast_ballots(election_id)))
            .header(ContentType::JSON)
            .body(serde_json::to_string(&ballot_specs).unwrap())
            .dispatch()
            .await;
        assert_eq!(response.status(), Status::Ok);
        assert!(response.body().is_some());
        let raw_response = response.into_string().await.unwrap();
        let first_receipt: Receipt<Unconfirmed> = serde_json::from_str::<Vec<_>>(&raw_response)
            .unwrap()
            .into_iter()
            .next()
            .unwrap();

        dump_db_state(&db).await;

        // Confirm the ballot.
        let ballot_recalls = vec![BallotRecall {
            ballot_id: first_receipt.id,
            question_id,
            signature: first_receipt.signature,
        }];
        let response = client
            .post(uri!(confirm_ballots(election_id)))
            .header(ContentType::JSON)
            .body(serde_json::to_string(&ballot_recalls).unwrap())
            .dispatch()
            .await;
        assert_eq!(response.status(), Status::Ok);
        assert!(response.body().is_some());

        // Ensure the response is a valid receipt.
        let raw_response = response.into_string().await.unwrap();
        let second_receipt: Receipt<Confirmed> = serde_json::from_str::<Vec<_>>(&raw_response)
            .unwrap()
            .into_iter()
            .next()
            .unwrap();

        // Ensure the receipts match.
        let election = Coll::<Election>::from_db(&db)
            .find_one(doc! {"_id": *election_id}, None)
            .await
            .unwrap()
            .unwrap();
        assert_eq!(first_receipt.id, second_receipt.id);
        assert_eq!(first_receipt.crypto, second_receipt.crypto);

        // Validate PWFs.
        assert!(second_receipt
            .crypto
            .verify(&election.crypto, second_receipt.id.to_bytes())
            .is_ok());
        // Validate signature.
        let mut msg = second_receipt.crypto.to_bytes();
        msg.extend(second_receipt.id.to_bytes());
        msg.extend(second_receipt.state.as_ref());
        assert!(election
            .crypto
            .public_key
            .verify(&msg, &second_receipt.signature));

        // Check the candidate totals are correct.
        let candidate_totals: Vec<CandidateTotals> = Coll::<CandidateTotals>::from_db(&db)
            .find(None, None)
            .await
            .unwrap()
            .try_collect()
            .await
            .unwrap();
        for total in candidate_totals.iter() {
            if total.question_id == question_id && total.candidate_name == candidate_id {
                assert_eq!(total.totals.totals.tally, DreipScalar::one());
            } else {
                assert_eq!(total.totals.totals.tally, DreipScalar::zero());
            }
        }
        let mut ballots = HashMap::new();
        ballots.insert(second_receipt.id.to_bytes(), second_receipt.crypto);
        let mut totals = HashMap::new();
        for total in candidate_totals {
            totals.insert(total.candidate_name.clone(), total.totals.totals);
        }
        let results = ElectionResults {
            election: election.election.crypto,
            ballots,
            totals,
        };
        assert!(results.verify().is_ok());
    }

    #[backend_test(voter)]
    async fn bad_casts(client: Client, db: Database) {
        let (election_id, question_id) = insert_test_data(&db).await;

        // Try voting on a non-existent question.
        let ballot_specs = vec![BallotSpec {
            question: Id::new(),
            candidate: "John Smith".to_string(),
        }];
        let response = client
            .post(uri!(cast_ballots(election_id)))
            .header(ContentType::JSON)
            .body(serde_json::to_string(&ballot_specs).unwrap())
            .dispatch()
            .await;
        assert_eq!(response.status(), Status::NotFound);

        // Try voting on an allowed question but for a non-existent candidate.
        let ballot_specs = vec![BallotSpec {
            question: question_id,
            candidate: "Nobody".to_string(),
        }];
        let response = client
            .post(uri!(cast_ballots(election_id)))
            .header(ContentType::JSON)
            .body(serde_json::to_string(&ballot_specs).unwrap())
            .dispatch()
            .await;
        assert_eq!(response.status(), Status::NotFound);

        // Try voting on an inactive election.
        let inactive_election = Coll::<Election>::from_db(&db)
            .find_one(doc! {"finalised": false}, None)
            .await
            .unwrap()
            .unwrap();
        let ballot_specs = vec![BallotSpec {
            question: question_id,
            candidate: "Chris Riches".to_string(),
        }];
        let response = client
            .post(uri!(cast_ballots(inactive_election.id)))
            .header(ContentType::JSON)
            .body(serde_json::to_string(&ballot_specs).unwrap())
            .dispatch()
            .await;
        assert_eq!(response.status(), Status::NotFound);

        // Ensure nothing we did had any effect.
        let ballots = Coll::<Ballot<Unconfirmed>>::from_db(&db)
            .find(None, None)
            .await
            .unwrap();
        assert_eq!(ballots.try_collect::<Vec<_>>().await.unwrap().len(), 0);
    }

    #[backend_test(voter)]
    async fn bad_audit_confirms() {
        // TODO
    }
}<|MERGE_RESOLUTION|>--- conflicted
+++ resolved
@@ -507,17 +507,17 @@
 mod tests {
     use backend_test::backend_test;
     use chrono::{Duration, Utc};
-    use dre_ip::group::{DreipPublicKey, DreipScalar};
-    use dre_ip::ElectionResults;
+    use dre_ip::{
+        group::{DreipPublicKey, DreipScalar},
+        ElectionResults,
+    };
     use mongodb::Database;
-<<<<<<< HEAD
     use rocket::{
-        futures::TryStreamExt, http::ContentType, local::asynchronous::Client,
+        futures::{StreamExt, TryStreamExt},
+        http::ContentType,
+        local::asynchronous::Client,
         serde::json::serde_json,
     };
-=======
-    use rocket::{futures::{StreamExt, TryStreamExt}, http::ContentType, local::asynchronous::Client, serde::json::serde_json};
->>>>>>> 8d444656
 
     use crate::model::{
         election::{Election, ElectionSpec, NewElection, QuestionSpec},
@@ -594,29 +594,44 @@
         }
 
         println!("\nElections:");
-        let mut elections = Coll::<Election>::from_db(db).find(None, None).await.unwrap();
+        let mut elections = Coll::<Election>::from_db(db)
+            .find(None, None)
+            .await
+            .unwrap();
         while let Some(Ok(election)) = elections.next().await {
             println!("{:?}", election);
         }
 
         println!("\nUnconfirmed Ballots:");
-        let mut ballots = Coll::<Ballot<Unconfirmed>>::from_db(db).find(doc!{"state": "Unconfirmed"}, None).await.unwrap();
+        let mut ballots = Coll::<Ballot<Unconfirmed>>::from_db(db)
+            .find(doc! {"state": "Unconfirmed"}, None)
+            .await
+            .unwrap();
         while let Some(Ok(ballot)) = ballots.next().await {
             println!("{:?}", ballot);
         }
         println!("\nAudited Ballots:");
-        let mut ballots = Coll::<Ballot<Audited>>::from_db(db).find(doc!{"state": "Audited"}, None).await.unwrap();
+        let mut ballots = Coll::<Ballot<Audited>>::from_db(db)
+            .find(doc! {"state": "Audited"}, None)
+            .await
+            .unwrap();
         while let Some(Ok(ballot)) = ballots.next().await {
             println!("{:?}", ballot);
         }
         println!("\nConfirmed Ballots:");
-        let mut ballots = Coll::<Ballot<Confirmed>>::from_db(db).find(doc!{"state": "Confirmed"}, None).await.unwrap();
+        let mut ballots = Coll::<Ballot<Confirmed>>::from_db(db)
+            .find(doc! {"state": "Confirmed"}, None)
+            .await
+            .unwrap();
         while let Some(Ok(ballot)) = ballots.next().await {
             println!("{:?}", ballot);
         }
 
         println!("\nCandidate Totals:");
-        let mut totals = Coll::<CandidateTotals>::from_db(db).find(None, None).await.unwrap();
+        let mut totals = Coll::<CandidateTotals>::from_db(db)
+            .find(None, None)
+            .await
+            .unwrap();
         println!("yeet");
         while let Some(Ok(total)) = totals.next().await {
             println!("{:?}", total);
